// Copyright (c) Microsoft Corporation. All rights reserved.
// Licensed under the MIT License.

#ifdef USE_AZURE
#include "http_client.h"
#include "curl/curl.h"
#include "nlohmann/json.hpp"
#include "core/common/common.h"
#include "core/framework/cloud_invoker.h"
#include "core/framework/ort_value.h"

#define CHECK_TRITON_ERR(ret, msg)                                                           \
  if (!ret.IsOk()) {                                                                         \
    return ORT_MAKE_STATUS(ONNXRUNTIME, FAIL, msg, ", triton err: ", ret.Message().c_str()); \
  }

using namespace onnxruntime::common;

namespace onnxruntime {

namespace tc = triton::client;

const char* kAzureUri = "azure.uri";
const char* kAzureModelName = "azure.model_name";
const char* kAzureModelVer = "azure.model_version";
const char* kAzureVerbose = "azure.verbose";
const char* kAzureEndpointType = "azure.endpoint_type";
const char* kAzureAuthKey = "azure.auth_key";
const char* kAzureTriton = "triton";
const char* kAzureOpenAI = "openai";
const char* kAzureAudioFile = "azure.audio_file";

CloudEndPointInvoker::CloudEndPointInvoker(const CloudEndPointConfig& config,
                                           const AllocatorPtr& allocator) : config_(config), allocator_(allocator) {
  if (!allocator_) {
    ORT_THROW("Cannot create invoker on invalid allocator");
  }
}

class OpenAIInvoker : public CloudEndPointInvoker {
 public:
  OpenAIInvoker(const CloudEndPointConfig& config, const AllocatorPtr& allocator);
  onnxruntime::Status Send(const CloudEndPointConfig& run_options,
                           const InlinedVector<std::string>& input_names,
                           gsl::span<const OrtValue> ort_inputs,
                           const InlinedVector<std::string>& output_names,
                           std::vector<OrtValue>& ort_outputs) const override;

 private:
  std::string uri_;
  std::string model_name_;
};

OpenAIInvoker::OpenAIInvoker(const CloudEndPointConfig& config,
                             const AllocatorPtr& allocator) : CloudEndPointInvoker(config, allocator) {
  ReadConfig(kAzureUri, uri_);
  ReadConfig(kAzureModelName, model_name_);
}

struct MemoryStruct {
  char* memory;
  size_t size;
};

static size_t
WriteMemoryCallback(void* contents, size_t size, size_t nmemb, void* userp) {
  size_t realsize = size * nmemb;
  struct MemoryStruct* mem = (struct MemoryStruct*)userp;

  char* ptr = (char*)realloc(mem->memory, mem->size + realsize + 1);
  ORT_ENFORCE(ptr, "not enough memory (realloc returned NULL)");

  mem->memory = ptr;
  memcpy(&(mem->memory[mem->size]), contents, realsize);
  mem->size += realsize;
  mem->memory[mem->size] = 0;

  return realsize;
}

onnxruntime::Status OpenAIInvoker::Send(const CloudEndPointConfig& run_options,
                                        const InlinedVector<std::string>& /*input_names*/,
                                        gsl::span<const OrtValue> /*ort_inputs*/,
                                        const InlinedVector<std::string>& /*output_names*/,
                                        std::vector<OrtValue>& ort_outputs) const {

  const auto auth_key_iter = run_options.find(kAzureAuthKey);
  if (run_options.end() == auth_key_iter || auth_key_iter->second.empty()) {
    return ORT_MAKE_STATUS(ONNXRUNTIME, INVALID_ARGUMENT,
                           "auth key must be specified for openai client");
  }

  const auto audio_file_iter = run_options.find(kAzureAudioFile);
  if (run_options.end() == audio_file_iter || audio_file_iter->second.empty()) {
    return ORT_MAKE_STATUS(ONNXRUNTIME, INVALID_ARGUMENT,
                           "audio file must be specified for openai client");
  }
 
  CURLcode ret;
  CURL* hnd;
  curl_mime* mime1;
  curl_mimepart* part1;
  struct curl_slist* slist1;

  struct MemoryStruct chunk;
  chunk.memory = (char*)malloc(1); /* will be grown as needed by the realloc above */
  chunk.size = 0;

  mime1 = NULL;
  slist1 = NULL;
  std::string full_auth = std::string{"Authorization: Bearer "} + auth_key_iter->second;
  slist1 = curl_slist_append(slist1, full_auth.c_str());
  slist1 = curl_slist_append(slist1, "Content-Type: multipart/form-data");

  hnd = curl_easy_init();
  curl_easy_setopt(hnd, CURLOPT_BUFFERSIZE, 102400L);
  curl_easy_setopt(hnd, CURLOPT_URL, uri_.c_str());
  curl_easy_setopt(hnd, CURLOPT_NOPROGRESS, 1L);
  mime1 = curl_mime_init(hnd);
  
  part1 = curl_mime_addpart(mime1);
  curl_mime_filedata(part1, audio_file_iter->second.c_str());
  curl_mime_name(part1, "file");

  part1 = curl_mime_addpart(mime1);
  curl_mime_data(part1, model_name_.c_str(), CURL_ZERO_TERMINATED);
  curl_mime_name(part1, "model");
  curl_easy_setopt(hnd, CURLOPT_MIMEPOST, mime1);
  curl_easy_setopt(hnd, CURLOPT_HTTPHEADER, slist1);
  curl_easy_setopt(hnd, CURLOPT_USERAGENT, "curl/7.83.1");
  curl_easy_setopt(hnd, CURLOPT_MAXREDIRS, 50L);
  curl_easy_setopt(hnd, CURLOPT_FTP_SKIP_PASV_IP, 1L);
  curl_easy_setopt(hnd, CURLOPT_TCP_KEEPALIVE, 1L);

  curl_easy_setopt(hnd, CURLOPT_WRITEFUNCTION, WriteMemoryCallback);
  curl_easy_setopt(hnd, CURLOPT_WRITEDATA, (void*)&chunk);

  ret = curl_easy_perform(hnd);
  if (ret != CURLE_OK) {
    return ORT_MAKE_STATUS(ONNXRUNTIME, FAIL, curl_easy_strerror(ret));
  }

  curl_easy_cleanup(hnd);
  hnd = NULL;
  curl_mime_free(mime1);
  mime1 = NULL;
  curl_slist_free_all(slist1);
  slist1 = NULL;

  auto output_tensor = std::make_unique<Tensor>(onnxruntime::DataTypeImpl::GetType<std::string>(), TensorShape{1}, allocator_);
  if (!output_tensor) {
    return ORT_MAKE_STATUS(ONNXRUNTIME, FAIL, "Failed to create output tensor");
  }

  nlohmann::json json_config = nlohmann::json::parse(chunk.memory);
  auto* output_string = output_tensor->MutableData<std::string>();
  output_string->append(json_config["text"]);
  free(chunk.memory);
  ort_outputs.resize(1);
  auto tensor_type = DataTypeImpl::GetType<Tensor>();
  ort_outputs[0].Init(output_tensor.release(), tensor_type, tensor_type->GetDeleteFunc());
  return Status::OK();
}

//////////////////////////////////////////////////////////

class AzureTritonInvoker : public CloudEndPointInvoker {
 public:
  AzureTritonInvoker(const CloudEndPointConfig& config, const AllocatorPtr& allocator);
  onnxruntime::Status Send(const CloudEndPointConfig& run_options,
                           const InlinedVector<std::string>& input_names,
                           gsl::span<const OrtValue> ort_inputs,
                           const InlinedVector<std::string>& output_names,
                           std::vector<OrtValue>& ort_outputs) const override;

 private:
  static std::string MapDataType(int32_t ort_data_type);
  onnxruntime::TensorPtr CreateTensor(const std::string& data_type, const onnxruntime::VectorInt64& dim) const;

  std::string uri_;
  std::string model_name_;
  std::string model_ver_ = "1";
  std::string verbose_ = "0";
  std::unique_ptr<triton::client::InferenceServerHttpClient> triton_client_;
};

std::string AzureTritonInvoker::MapDataType(int32_t ort_data_type) {
  std::string triton_data_type;
  switch (ort_data_type) {
    case ONNX_NAMESPACE::TensorProto_DataType_FLOAT:
      triton_data_type = "FP32";
      break;
    case ONNX_NAMESPACE::TensorProto_DataType_UINT8:
      triton_data_type = "UINT8";
      break;
    case ONNX_NAMESPACE::TensorProto_DataType_INT8:
      triton_data_type = "INT8";
      break;
    case ONNX_NAMESPACE::TensorProto_DataType_UINT16:
      triton_data_type = "UINT16";
      break;
    case ONNX_NAMESPACE::TensorProto_DataType_INT16:
      triton_data_type = "INT16";
      break;
    case ONNX_NAMESPACE::TensorProto_DataType_INT32:
      triton_data_type = "INT32";
      break;
    case ONNX_NAMESPACE::TensorProto_DataType_INT64:
      triton_data_type = "INT64";
      break;
    // do we need to support string?
    // case ONNX_NAMESPACE::TensorProto_DataType_STRING:
    //   triton_data_type = "BYTES";
    //   break;
    case ONNX_NAMESPACE::TensorProto_DataType_BOOL:
      triton_data_type = "BOOL";
      break;
    case ONNX_NAMESPACE::TensorProto_DataType_FLOAT16:
      triton_data_type = "FP16";
      break;
    case ONNX_NAMESPACE::TensorProto_DataType_DOUBLE:
      triton_data_type = "FP64";
      break;
    case ONNX_NAMESPACE::TensorProto_DataType_UINT32:
      triton_data_type = "UINT32";
      break;
    case ONNX_NAMESPACE::TensorProto_DataType_UINT64:
      triton_data_type = "UINT64";
      break;
    case ONNX_NAMESPACE::TensorProto_DataType_BFLOAT16:
      triton_data_type = "BF16";
      break;
    default:
      break;
  }
  return triton_data_type;
}

onnxruntime::TensorPtr AzureTritonInvoker::CreateTensor(const std::string& data_type, const onnxruntime::VectorInt64& dim) const {
  if (data_type == "FP32") {
    return std::make_unique<Tensor>(onnxruntime::DataTypeImpl::GetType<float>(), TensorShape{dim}, allocator_);
  } else if (data_type == "UINT8") {
    return std::make_unique<Tensor>(onnxruntime::DataTypeImpl::GetType<uint8_t>(), TensorShape{dim}, allocator_);
  } else if (data_type == "INT8") {
    return std::make_unique<Tensor>(onnxruntime::DataTypeImpl::GetType<int8_t>(), TensorShape{dim}, allocator_);
  } else if (data_type == "UINT16") {
    return std::make_unique<Tensor>(onnxruntime::DataTypeImpl::GetType<uint16_t>(), TensorShape{dim}, allocator_);
  } else if (data_type == "INT16") {
    return std::make_unique<Tensor>(onnxruntime::DataTypeImpl::GetType<int16_t>(), TensorShape{dim}, allocator_);
  } else if (data_type == "INT32") {
    return std::make_unique<Tensor>(onnxruntime::DataTypeImpl::GetType<int32_t>(), TensorShape{dim}, allocator_);
  } else if (data_type == "INT64") {
    return std::make_unique<Tensor>(onnxruntime::DataTypeImpl::GetType<int64_t>(), TensorShape{dim}, allocator_);
  } else if (data_type == "BOOL") {
    return std::make_unique<Tensor>(onnxruntime::DataTypeImpl::GetType<bool>(), TensorShape{dim}, allocator_);
  } else if (data_type == "FP16") {
    return std::make_unique<Tensor>(onnxruntime::DataTypeImpl::GetType<MLFloat16>(), TensorShape{dim}, allocator_);
  } else if (data_type == "FP64") {
    return std::make_unique<Tensor>(onnxruntime::DataTypeImpl::GetType<double>(), TensorShape{dim}, allocator_);
  } else if (data_type == "UINT32") {
    return std::make_unique<Tensor>(onnxruntime::DataTypeImpl::GetType<uint32_t>(), TensorShape{dim}, allocator_);
  } else if (data_type == "UINT64") {
    return std::make_unique<Tensor>(onnxruntime::DataTypeImpl::GetType<uint64_t>(), TensorShape{dim}, allocator_);
  } else if (data_type == "BF16") {
    return std::make_unique<Tensor>(onnxruntime::DataTypeImpl::GetType<BFloat16>(), TensorShape{dim}, allocator_);
  } else {
    return {};
  }
}

AzureTritonInvoker::AzureTritonInvoker(const CloudEndPointConfig& config,
                                       const AllocatorPtr& allocator) : CloudEndPointInvoker(config, allocator) {
  ReadConfig(kAzureUri, uri_);
  ReadConfig(kAzureModelName, model_name_);
  ReadConfig(kAzureModelVer, model_ver_, false);
  ReadConfig(kAzureVerbose, verbose_, false);

  auto err = tc::InferenceServerHttpClient::Create(&triton_client_, uri_, verbose_ != "0");
  if (!err.IsOk()) {
    ORT_THROW("Failed to initialize triton client, triton err: " + err.Message());
  }
}

onnxruntime::Status AzureTritonInvoker::Send(const CloudEndPointConfig& run_options,
                                             const InlinedVector<std::string>& input_names,
                                             gsl::span<const OrtValue> ort_inputs,
                                             const InlinedVector<std::string>& output_names,
                                             std::vector<OrtValue>& ort_outputs) const {
  const auto auth_key_iter = run_options.find(kAzureAuthKey);
  if (run_options.end() == auth_key_iter) {
    return ORT_MAKE_STATUS(ONNXRUNTIME, INVALID_ARGUMENT,
                           "auth key must be specified for triton client");
  }

  if (ort_inputs.size() != input_names.size()) {
    return ORT_MAKE_STATUS(ONNXRUNTIME, INVALID_ARGUMENT,
                           "Number of inputs mismatch with number of input names for triton invoker: ",
                           ort_inputs.size(), " != ", input_names.size());
  }

  auto tensor_type = DataTypeImpl::GetType<Tensor>();
  std::vector<std::unique_ptr<tc::InferInput>> triton_input_vec;
  std::vector<tc::InferInput*> triton_inputs;
  std::vector<std::unique_ptr<const tc::InferRequestedOutput>> triton_output_vec;
  std::vector<const tc::InferRequestedOutput*> triton_outputs;
  tc::Error err;

  try {
    // assemble triton inputs
    auto iter = input_names.begin();
    for (int i = 0; i < static_cast<int>(ort_inputs.size()); i++) {
      const OrtValue& ort_input = ort_inputs[i];
      if (!ort_input.IsTensor()) {
        // do we need to support tensor sequence and sparse tensor?
        return ORT_MAKE_STATUS(ONNXRUNTIME, INVALID_ARGUMENT, "Triton client only accept tensor(s) as input");
      }

      const auto& input_tensor = ort_input.Get<Tensor>();
      const auto& ort_input_shape = input_tensor.Shape();

      tc::InferInput* triton_input = {};
      std::string triton_data_type = MapDataType(input_tensor.GetElementType());
      if (triton_data_type.empty()) {
        return ORT_MAKE_STATUS(ONNXRUNTIME, FAIL, "Triton client does not support data type: ",
                               ONNX_NAMESPACE::TensorProto_DataType_Name(input_tensor.GetElementType()));
      }

      onnxruntime::VectorInt64 dims(ort_input_shape.NumDimensions());
      ort_input_shape.CopyDims(dims.data(), ort_input_shape.NumDimensions());

      err = tc::InferInput::Create(&triton_input, *iter, dims, MapDataType(input_tensor.GetElementType()));
      triton_input_vec.emplace_back(triton_input);
      CHECK_TRITON_ERR(err, (std::string{"Failed to create triton input for "} + *iter).c_str());

      triton_inputs.push_back(triton_input);
      triton_input->AppendRaw(static_cast<const uint8_t*>(input_tensor.DataRaw()), input_tensor.SizeInBytes());
      ++iter;
    }  // for

    iter = output_names.begin();
    while (iter != output_names.end()) {
      tc::InferRequestedOutput* triton_output;
      err = tc::InferRequestedOutput::Create(&triton_output, *iter);
      triton_output_vec.emplace_back(triton_output);
      CHECK_TRITON_ERR(err, (std::string{"Failed to create triton output for "} + *iter).c_str());
      triton_outputs.push_back(triton_output);
      ++iter;
    }

    std::unique_ptr<tc::InferResult> results_ptr;
    tc::InferResult* results = {};
    tc::InferOptions options(model_name_);
    options.model_version_ = model_ver_;
    options.client_timeout_ = 0;

    tc::Headers http_headers;
    http_headers["Authorization"] = std::string{"Bearer "} + auth_key_iter->second;

    err = triton_client_->Infer(&results, options, triton_inputs, triton_outputs,
                                http_headers, tc::Parameters(),
                                tc::InferenceServerHttpClient::CompressionType::NONE,  // support compression in config?
                                tc::InferenceServerHttpClient::CompressionType::NONE);
    results_ptr.reset(results);
    CHECK_TRITON_ERR(err, "Triton client failed to do inference");

    if (ort_outputs.empty()) {
      ort_outputs.resize(output_names.size());
    }

    int output_index = 0;
    iter = output_names.begin();

    while (iter != output_names.end()) {
      std::vector<int64_t> dims;
      err = results_ptr->Shape(*iter, &dims);
      CHECK_TRITON_ERR(err, (std::string{"Failed to get shape for output "} + *iter).c_str());

      std::string type;
      err = results_ptr->Datatype(*iter, &type);
      CHECK_TRITON_ERR(err, (std::string{"Failed to get type for output "} + *iter).c_str());

      const uint8_t* raw_data = {};
      size_t raw_size;
      err = results_ptr->RawData(*iter, &raw_data, &raw_size);
      CHECK_TRITON_ERR(err, (std::string{"Failed to get raw data for output "} + *iter).c_str());

      auto output_tensor = CreateTensor(type, dims);
      if (!output_tensor) {
        return ORT_MAKE_STATUS(ONNXRUNTIME, FAIL, "Failed to create output tensor for output", *iter);
      }
      // how to skip memcpy?
      memcpy(output_tensor->MutableDataRaw(), raw_data, raw_size);
      ort_outputs[output_index++].Init(output_tensor.release(), tensor_type, tensor_type->GetDeleteFunc());
      ++iter;
    }
  } catch (const std::exception& ex) {
    return ORT_MAKE_STATUS(ONNXRUNTIME, FAIL, "Caught exception in TritonInvokder::Send", ex.what());
  }
  return Status::OK();
}

void CloudEndPointInvoker::ReadConfig(const char* config_name, std::string& config_val, bool required) {
  const auto iter = config_.find(config_name);
  if (config_.end() != iter) {
    config_val = iter->second;
  } else if (required) {
    ORT_THROW("Triton invoker failed to initialize due to missed config: ", config_name);
  }
}

Status CloudEndPointInvoker::CreateInvoker(const CloudEndPointConfig& config,
                                           const AllocatorPtr& allocator,
                                           std::unique_ptr<CloudEndPointInvoker>& invoker) {
  auto status = Status::OK();
  ORT_TRY {
    const auto iter = config.find(kAzureEndpointType);
    if (config.end() != iter) {
      if (iter->second == kAzureTriton) {
        invoker = std::make_unique<AzureTritonInvoker>(config, allocator);
        return status;
<<<<<<< HEAD
      } else if (iter->second == kAzureOpenAI) {
        invoker = std::make_unique<OpenAIInvoker>(config, allocator);
        return status;
      } // else other endpoint types ...
=======
      }  // else other endpoint types ...
>>>>>>> 142220ad
    }
    status = ORT_MAKE_STATUS(ONNXRUNTIME, FAIL,
                             "Cannot create azure invoker due to missed or mismatched endpoint type.");
  }
  ORT_CATCH(const std::exception& ex) {
    ORT_HANDLE_EXCEPTION([&]() {
      status = ORT_MAKE_STATUS(ONNXRUNTIME, FAIL, ex.what());
    });
  }
  return status;
}

}  // namespace onnxruntime
#endif<|MERGE_RESOLUTION|>--- conflicted
+++ resolved
@@ -418,14 +418,10 @@
       if (iter->second == kAzureTriton) {
         invoker = std::make_unique<AzureTritonInvoker>(config, allocator);
         return status;
-<<<<<<< HEAD
       } else if (iter->second == kAzureOpenAI) {
         invoker = std::make_unique<OpenAIInvoker>(config, allocator);
         return status;
       } // else other endpoint types ...
-=======
-      }  // else other endpoint types ...
->>>>>>> 142220ad
     }
     status = ORT_MAKE_STATUS(ONNXRUNTIME, FAIL,
                              "Cannot create azure invoker due to missed or mismatched endpoint type.");
