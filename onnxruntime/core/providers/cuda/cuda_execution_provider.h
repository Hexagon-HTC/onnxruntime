--- conflicted
+++ resolved
@@ -41,15 +41,11 @@
     return GetPerThreadContext().CublasHandle();
   }
 
-<<<<<<< HEAD
-  cudnnHandle_t PerThreadDefaultCudnnHandle() {
-=======
   cublasLtHandle_t PerThreadCublasLtHandle() {
     return GetPerThreadContext().CublasLtHandle();
   }
 
-  cudnnHandle_t PerThreadCudnnHandle() {
->>>>>>> 0b235b27
+  cudnnHandle_t PerThreadDefaultCudnnHandle() {
     return GetPerThreadContext().CudnnHandle();
   }
 
@@ -58,9 +54,6 @@
     return GetPerThreadContext().template GetConstOnes<T>(count, stream);
   }
 
-<<<<<<< HEAD
-  void AddDeferredReleaseCPUPtr(void* p, cudaStream_t stream);
-=======
   // Add CPU buffer to a buffer pool.
   // They can and only can be released
   // by calling EuqueueDeferredRelease.
@@ -73,12 +66,11 @@
   // only after all GPU kernels in (2) are finished.
   // (4) is done in OnRunEnd, so the user doesn't need to call
   // it in most cases.
-  void AddDeferredReleaseCPUPtr(void* p);
+  void AddDeferredReleaseCPUPtr(void* p, cudaStream_t stream);
   // Release all buffers added by
   // AddDeferredReleaseCPUPtr using
   // GPU callback (so it's async).
   Status EnqueueDeferredRelease();
->>>>>>> 0b235b27
 
   // GPU scratch buffer need to be allocated on stream
   template <typename T>
@@ -133,24 +125,8 @@
   bool external_stream_ = false;
   // only used when set user external stream or cuda graph
   cudaStream_t stream_ = nullptr;
-<<<<<<< HEAD
+
   bool use_ep_level_unified_stream_ = false;
-
-  // because within a single iteration GPU kernels may executed on multiple streams,
-  // we can't use an unified event to guard the deferred cpu ptrs.
-  // change the design to each cpu ptr has an event,
-  // cuda EP check the event status and release ptrs in the RunStart.
-  // Ideally there should be a worker thread that keep query those events and release
-  // once the event is done, but we don't want to pay the cost of additional thread.
-  struct DeferredReleaseCPUPtr {
-    void* cpu_ptr;
-    cudaEvent_t kernel_complete_event;
-  };
-
-  std::vector<DeferredReleaseCPUPtr> deferred_release_cpu_ptrs;
-  OrtMutex deferred_release_cpu_ptr_mutex_;
-=======
-
   // deferred_release_buffer_pool_[my_stream] store all CPU buffers associated with
   // CUDA kernels running on my_stream (type: cudaStream_t).
   // Buffers' release is enqueued as a CUDA callback onto the associated stream (aka
@@ -162,7 +138,6 @@
   // different threads may create CPU buffers at the same time. Releasing
   // buffers also needs this mutex.
   OrtMutex deferred_release_mutex_;
->>>>>>> 0b235b27
 
   class PerThreadContext final {
    public:
@@ -178,13 +153,10 @@
       return cudnn_handle_;
     }
 
-<<<<<<< HEAD
-=======
     cublasLtHandle_t CublasLtHandle() const {
       return cublas_lt_handle_;
     }
 
->>>>>>> 0b235b27
     template <typename T>
     const T* GetConstOnes(size_t count, cudaStream_t stream) {
       if (std::is_same<T, float>::value) {
@@ -224,10 +196,7 @@
    private:
     cublasHandle_t cublas_handle_ = nullptr;
     cudnnHandle_t cudnn_handle_ = nullptr;
-<<<<<<< HEAD
-=======
     cublasLtHandle_t cublas_lt_handle_ = nullptr;
->>>>>>> 0b235b27
 
     std::unique_ptr<cuda::IConstantBuffer<float>> constant_ones_float_;
     std::unique_ptr<cuda::IConstantBuffer<double>> constant_ones_double_;
