// Copyright (c) Microsoft Corporation. All rights reserved.
// Licensed under the MIT License.

#include "reduction_ops.h"
#include "core/providers/common.h"
#include "core/providers/cuda/cudnn_common.h"
#include "core/providers/cuda/math/unary_elementwise_ops_impl.h"
#include "core/providers/cuda/math/binary_elementwise_ops_impl.h"
#include "core/providers/cuda/math/binary_elementwise_ops.h"
#include "core/providers/cpu/tensor/utils.h"

using namespace onnxruntime::common;
namespace onnxruntime {
namespace cuda {

#define REGISTER_KERNEL_TYPED(name, T)                                          \
  ONNX_OPERATOR_TYPED_KERNEL_EX(                                                \
      name,                                                                     \
      kOnnxDomain,                                                              \
      1,                                                                        \
      T,                                                                        \
      kCudaExecutionProvider,                                                   \
      KernelDefBuilder().TypeConstraint("T", DataTypeImpl::GetTensorType<T>()), \
      name<T>);

class CudnnReduceDescriptor final {
 public:
  CudnnReduceDescriptor() : desc_(nullptr) {
  }

  ~CudnnReduceDescriptor() {
    if (desc_ != nullptr) {
      cudnnDestroyReduceTensorDescriptor(desc_);
      desc_ = nullptr;
    }
  }

  Status Set(cudnnReduceTensorOp_t op, cudnnDataType_t type, cudnnReduceTensorIndices_t indices) {
    if (!desc_)
      CUDNN_RETURN_IF_ERROR(cudnnCreateReduceTensorDescriptor(&desc_));

    CUDNN_RETURN_IF_ERROR(cudnnSetReduceTensorDescriptor(
        desc_,
        op,
        type,
        CUDNN_PROPAGATE_NAN,
        indices,
        CUDNN_32BIT_INDICES));  // currently only the 32-bit (unsigned int) type is supported.
    return Status::OK();
  }

  operator cudnnReduceTensorDescriptor_t() const { return desc_; }

 private:
  cudnnReduceTensorDescriptor_t desc_;
};

static Status PrepareForReduce(OpKernelContext* ctx,
                               bool keepdims,
                               const std::vector<int64_t>& axes,
                               const Tensor** x_pp,
                               Tensor** y_pp,
                               int64_t& input_count,
                               int64_t& output_count,
                               std::vector<int64_t>& input_dims_cudnn,
                               std::vector<int64_t>& output_dims_cudnn,
                               std::vector<int64_t>& output_dims_keepdims) {
  const Tensor* X = ctx->Input<Tensor>(0);
  *x_pp = X;
  ORT_ENFORCE(nullptr != X);
  const TensorShape input_shape{X->Shape()};
  const auto rank = input_shape.NumDimensions();
  input_count = input_shape.Size();

  if (rank > 8) {
    return ORT_MAKE_STATUS(ONNXRUNTIME, FAIL, "cuDNN only supports up to 8-D tensors in reduction");
  }

  const auto& input_dims = input_shape.GetDims();
  std::vector<bool> reduced(rank, false);
  std::vector<int64_t> squeezed_output_dims;
  if (axes.size() > 0) {
    output_dims_keepdims = input_dims;
    for (auto reduced_axis : axes) {
      const int64_t axis = HandleNegativeAxis(reduced_axis, rank);
      output_dims_keepdims[axis] = 1;
      reduced[axis] = true;
    }
  } else {
<<<<<<< HEAD
=======
    reduced.assign(rank, true);
>>>>>>> 98d9d8a6
    output_dims_keepdims = std::vector<int64_t>(rank, 1);
  }

  if (keepdims) {
    squeezed_output_dims = output_dims_keepdims;
  } else {
    for (size_t i = 0; i < rank; ++i) {
      if (!reduced[i])
        squeezed_output_dims.push_back(input_dims[i]);
    }
  }

  Tensor* Y = ctx->Output(0, TensorShape(squeezed_output_dims));
  *y_pp = Y;

  // CUDNN requires at least 3D input, so pad 1s if needed
  input_dims_cudnn = input_dims;
  output_dims_cudnn = output_dims_keepdims;
  if (rank < 3) {
    std::vector<int64_t> pads(3 - rank, 1);
    input_dims_cudnn.insert(input_dims_cudnn.end(), pads.begin(), pads.end());
    output_dims_cudnn.insert(output_dims_cudnn.end(), pads.begin(), pads.end());
  }

  output_count = Y->Shape().Size();

  return Status::OK();
}

template <bool allow_multi_axes>
template <typename T, cudnnReduceTensorIndices_t ReduceTensorIndices>
Status ReduceKernel<allow_multi_axes>::ComputeImpl(OpKernelContext* ctx, cudnnReduceTensorOp_t cudnnReduceOp) const {
  typedef typename ToCudaType<T>::MappedType CudaT;
  const Tensor* X = ctx->Input<Tensor>(0);
  ORT_ENFORCE(nullptr != X);
  const TensorShape input_shape{X->Shape()};
  const auto rank = input_shape.NumDimensions();

  if (rank > 8) {
    return ORT_MAKE_STATUS(ONNXRUNTIME, FAIL, "cuDNN only supports up to 8-D tensors in reduction");
  }

  const auto& input_dims = input_shape.GetDims();
  std::vector<int64_t> output_dims;
  std::vector<bool> reduced(rank, false);
  std::vector<int64_t> squeezed_output_dims;
  if (axes_.size() > 0) {
    output_dims = input_dims;
    for (auto reduced_axis : axes_) {
      const int64_t axis = HandleNegativeAxis(reduced_axis, rank);
      output_dims[axis] = 1;
      reduced[axis] = true;
    }
  } else {
    output_dims = std::vector<int64_t>(rank, 1);
  }

  if (keepdims_) {
    squeezed_output_dims = output_dims;
  } else {
    for (size_t i = 0; i < rank; ++i) {
      if (!reduced[i])
        squeezed_output_dims.push_back(input_dims[i]);
    }
  }

  Tensor* Y = ctx->Output(0, TensorShape(squeezed_output_dims));

  int64_t input_count = input_shape.Size();
  IAllocatorUniquePtr<float> temp_X;
  cudnnDataType_t cudnn_type_X = CudnnTensor::GetDataType<CudaT>();
  if (ReduceTensorIndices == CUDNN_REDUCE_TENSOR_FLATTENED_INDICES && std::is_same<T, MLFloat16>::value) {
    // ArgMax/ArgMin with FP16 are not supported by cudnn, so convert input to fp32 then call cudnn
    temp_X = GetScratchBuffer<float>(input_count);
    cudnn_type_X = CUDNN_DATA_FLOAT;
    Impl_Cast<CudaT, float>(reinterpret_cast<const CudaT*>(X->template Data<T>()), temp_X.get(), X->Shape().Size());
  }

  // CUDNN requires at least 3D input, so pad 1s if needed
  std::vector<int64_t> input_dims_cudnn = input_dims;
  std::vector<int64_t> output_dims_cudnn = output_dims;
  if (rank < 3) {
    std::vector<int64_t> pads(3 - rank, 1);
    input_dims_cudnn.insert(input_dims_cudnn.end(), pads.begin(), pads.end());
    output_dims_cudnn.insert(output_dims_cudnn.end(), pads.begin(), pads.end());
  }

  CudnnReduceDescriptor reduce_desc;
  ORT_RETURN_IF_ERROR(reduce_desc.Set(cudnnReduceOp, cudnn_type_X, ReduceTensorIndices));
  const auto one = Consts<CudaT>::One;
  const auto zero = Consts<CudaT>::Zero;
  CudnnTensor input_tensor;
  CudnnTensor output_tensor;
  ORT_RETURN_IF_ERROR(input_tensor.Set(input_dims_cudnn, cudnn_type_X));
  ORT_RETURN_IF_ERROR(output_tensor.Set(output_dims_cudnn, cudnn_type_X));
  size_t workspace_bytes = 0;
  CUDNN_RETURN_IF_ERROR(cudnnGetReductionWorkspaceSize(CudnnHandle(), reduce_desc, input_tensor, output_tensor, &workspace_bytes));
  auto workspace_cuda = GetScratchBuffer<CudaT>(workspace_bytes);

  size_t indices_bytes = 0;
  CUDNN_RETURN_IF_ERROR(cudnnGetReductionIndicesSize(CudnnHandle(), reduce_desc, input_tensor, output_tensor, &indices_bytes));
  auto indices_cuda = GetScratchBuffer<uint32_t>(indices_bytes);

  // need to allocate a separate buffer for ArgMin/ArgMax comparsion output
  auto output_count = Y->Shape().Size();

  if (ReduceTensorIndices == CUDNN_REDUCE_TENSOR_NO_INDICES) {
    IAllocatorUniquePtr<T> input_data_buffer(nullptr, [](T*){});
    CudaT* input_data = nullptr;
    if (calculate_sqt_) {
      input_data_buffer = GetScratchBuffer<T>(input_count);
      input_data = reinterpret_cast<CudaT*>(input_data_buffer.get());
      fast_divmod tmp_div;
      Impl_Mul<CudaT>(static_cast<size_t>(SimpleBroadcast::NoBroadcast), nullptr,
                      reinterpret_cast<const CudaT*>(X->template Data<T>()), nullptr,
                      reinterpret_cast<const CudaT*>(X->template Data<T>()), nullptr,
                      tmp_div, tmp_div,
                      input_data, input_count);
    } else if (log_sum_exp_) {
      // Reduce max -- Max/Min will output indices data
      CudnnReduceDescriptor reduce_max_desc;
      ORT_RETURN_IF_ERROR(reduce_max_desc.Set(CUDNN_REDUCE_TENSOR_MAX, cudnn_type_X, CUDNN_REDUCE_TENSOR_NO_INDICES));
      size_t indices_bytes_max = 0;
      CUDNN_RETURN_IF_ERROR(cudnnGetReductionIndicesSize(CudnnHandle(), reduce_max_desc, input_tensor, output_tensor, &indices_bytes_max));
      auto indices_cuda_max = GetScratchBuffer<uint32_t>(indices_bytes);
      CUDNN_RETURN_IF_ERROR(cudnnReduceTensor(
          CudnnHandle(), reduce_max_desc, indices_cuda_max.get(), indices_bytes_max, workspace_cuda.get(), workspace_bytes,
          &one, input_tensor, reinterpret_cast<const CudaT*>(X->template Data<T>()),
          &zero, output_tensor, reinterpret_cast<CudaT*>(Y->template MutableData<T>())));

      // Exp(X-ReduceMax)
      const TensorShape output_shape(output_dims);
      auto exp_result_buffer = GetScratchBuffer<T>(input_count);
      auto exp_result = exp_result_buffer.get();
      auto log_sum_result_buffer = GetScratchBuffer<T>(output_count);
      auto log_sum_result = log_sum_result_buffer.get();
      BinaryElementwisePreparation prepare(this);
      prepare.BinaryElementwiseBroadcastPrepareHelper(input_shape, output_shape, input_shape);
      prepare.CopyToGpu();
      Impl_Sub<CudaT>(prepare.output_rank_or_simple_broadcast,
                      prepare.lhs_padded_strides.GpuPtr(),
                      reinterpret_cast<const CudaT*>(X->template Data<T>()),
                      prepare.rhs_padded_strides.GpuPtr(),
                      reinterpret_cast<CudaT*>(Y->template MutableData<T>()),
                      prepare.fdm_output_strides.GpuPtr(),
                      prepare.fdm_H, prepare.fdm_C,
                      reinterpret_cast<CudaT*>(exp_result), input_count);

      Impl_Exp<CudaT>(reinterpret_cast<CudaT*>(exp_result),
                      reinterpret_cast<CudaT*>(exp_result),
                      input_count);

      // ReduceSum
      CUDNN_RETURN_IF_ERROR(cudnnReduceTensor(
          CudnnHandle(), reduce_desc, indices_cuda.get(), indices_bytes, workspace_cuda.get(), workspace_bytes,
          &one, input_tensor, exp_result,
          &zero, output_tensor, reinterpret_cast<CudaT*>(log_sum_result)));

      // Log(Sum)
      Impl_Log<CudaT>(reinterpret_cast<CudaT*>(log_sum_result),
                      reinterpret_cast<CudaT*>(log_sum_result),
                      output_count);

      // Log + ReduceMax
      fast_divmod tmp_div;
      Impl_Add<CudaT>(static_cast<size_t>(SimpleBroadcast::NoBroadcast), nullptr,
                      reinterpret_cast<CudaT*>(log_sum_result), nullptr,
                      reinterpret_cast<CudaT*>(Y->template MutableData<T>()), nullptr,
                      tmp_div, tmp_div,
                      reinterpret_cast<CudaT*>(Y->template MutableData<T>()), output_count);

      return Status::OK();
    }
    if (calculate_sqt_) {
      CUDNN_RETURN_IF_ERROR(cudnnReduceTensor(
          CudnnHandle(), reduce_desc, indices_cuda.get(), indices_bytes, workspace_cuda.get(), workspace_bytes,
          &one, input_tensor, input_data,
          &zero, output_tensor, reinterpret_cast<CudaT*>(Y->template MutableData<T>())));
    } else {
      // cudnnReduceTensor for ReduceSum has issue if input and output has same size, we just need to copy the data for this case
      if (input_count == output_count) {
        if (Y->template MutableData<T>() != X->template Data<T>()) {
          CUDA_RETURN_IF_ERROR(cudaMemcpyAsync(Y->template MutableData<T>(), X->template Data<T>(), input_count * sizeof(T), cudaMemcpyDeviceToDevice));
        }
      } else {
        CUDNN_RETURN_IF_ERROR(cudnnReduceTensor(
            CudnnHandle(), reduce_desc, indices_cuda.get(), indices_bytes, workspace_cuda.get(), workspace_bytes,
            &one, input_tensor, reinterpret_cast<const CudaT*>(X->template Data<T>()),
            &zero, output_tensor, reinterpret_cast<CudaT*>(Y->template MutableData<T>())));
      }
    }
  } else {  // For ArgMax & ArgMin ops, use the indicies as the output with int64 type
    if (temp_X) {
      auto temp_output = GetScratchBuffer<float>(output_count);
      CUDNN_RETURN_IF_ERROR(cudnnReduceTensor(
          CudnnHandle(), reduce_desc, indices_cuda.get(), indices_bytes, workspace_cuda.get(), workspace_bytes,
          &one, input_tensor, temp_X.get(),
          &zero, output_tensor, temp_output.get()));
    } else {
      auto temp_output = GetScratchBuffer<CudaT>(output_count);
      CUDNN_RETURN_IF_ERROR(cudnnReduceTensor(
          CudnnHandle(), reduce_desc, indices_cuda.get(), indices_bytes, workspace_cuda.get(), workspace_bytes,
          &one, input_tensor, reinterpret_cast<const CudaT*>(X->template Data<T>()),
          &zero, output_tensor, temp_output.get()));
    }

    // CUDA reduction index is uint32_t for now, cast it to int64_t according to ONNX spec
    Impl_Cast<uint32_t, int64_t>(reinterpret_cast<uint32_t*>(indices_cuda.get()), Y->template MutableData<int64_t>(), output_count);
  }

  if (calculate_log_) {
    Impl_Log<CudaT>(reinterpret_cast<CudaT*>(Y->template MutableData<T>()),
                    reinterpret_cast<CudaT*>(Y->template MutableData<T>()),
                    output_count);
  }

  return Status::OK();
}

template <>
template <>
Status ReduceKernel<true>::ComputeImpl<int32_t, CUDNN_REDUCE_TENSOR_NO_INDICES>(OpKernelContext* ctx, cudnnReduceTensorOp_t cudnnReduceOp) const {
  typedef typename ToCudaType<int32_t>::MappedType CudaT;

  const Tensor* X = nullptr;
  Tensor* Y = nullptr;

  int64_t input_count = 0;
  int64_t output_count = 0;
  std::vector<int64_t> input_dims_cudnn;
  std::vector<int64_t> output_dims_cudnn;
  std::vector<int64_t> output_dims_keepdims;
  ORT_RETURN_IF_ERROR(PrepareForReduce(ctx,
                                       keepdims_,
                                       axes_,
                                       &X,
                                       &Y,
                                       input_count,
                                       output_count,
                                       input_dims_cudnn,
                                       output_dims_cudnn,
                                       output_dims_keepdims));

  // cudnnReduceTensor for ReduceSum has issue if input and output has same size, we just need to copy the data for this case
  if (input_count == output_count) {
    if (Y->template MutableData<int32_t>() != X->template Data<int32_t>()) {
      CUDA_RETURN_IF_ERROR(cudaMemcpyAsync(Y->template MutableData<int32_t>(), X->template Data<int32_t>(), input_count * sizeof(int32_t), cudaMemcpyDeviceToDevice));
    }
    return Status::OK();
  }

  size_t indices_bytes = 0;
  size_t workspace_bytes = 0;
  CudnnTensor input_tensor;
  CudnnTensor output_tensor;
  CudnnReduceDescriptor reduce_desc;

  cudnnDataType_t cudnn_type_X = CUDNN_DATA_FLOAT;
  IAllocatorUniquePtr<float> temp_X = GetScratchBuffer<float>(input_count);
  Impl_Cast<CudaT, float>(reinterpret_cast<const CudaT*>(X->template Data<int32_t>()), temp_X.get(), X->Shape().Size());

  ORT_RETURN_IF_ERROR(reduce_desc.Set(cudnnReduceOp, cudnn_type_X, CUDNN_REDUCE_TENSOR_FLATTENED_INDICES));
  ORT_RETURN_IF_ERROR(input_tensor.Set(input_dims_cudnn, cudnn_type_X));
  ORT_RETURN_IF_ERROR(output_tensor.Set(output_dims_cudnn, cudnn_type_X));
  CUDNN_RETURN_IF_ERROR(cudnnGetReductionIndicesSize(CudnnHandle(), reduce_desc, input_tensor, output_tensor, &indices_bytes));
  CUDNN_RETURN_IF_ERROR(cudnnGetReductionWorkspaceSize(CudnnHandle(), reduce_desc, input_tensor, output_tensor, &workspace_bytes));
  IAllocatorUniquePtr<uint32_t> indices_cuda = GetScratchBuffer<uint32_t>(indices_bytes);
  IAllocatorUniquePtr<CudaT> workspace_cuda = GetScratchBuffer<CudaT>(workspace_bytes);

  const auto one = Consts<float>::One;
  const auto zero = Consts<float>::Zero;
  auto temp_Y = GetScratchBuffer<float>(output_count);
  CUDNN_RETURN_IF_ERROR(cudnnReduceTensor(CudnnHandle(),
                                          reduce_desc,
                                          indices_cuda.get(),
                                          indices_bytes,
                                          workspace_cuda.get(),
                                          workspace_bytes,
                                          &one,
                                          input_tensor,
                                          temp_X.get(),
                                          &zero,
                                          output_tensor,
                                          temp_Y.get()));

  Impl_Cast<float, int32_t>(temp_Y.get(), Y->template MutableData<int32_t>(), output_count);

  return Status::OK();
}

#define REGISTER_KERNEL_HFD(name)        \
  REGISTER_KERNEL_TYPED(name, MLFloat16) \
  REGISTER_KERNEL_TYPED(name, float)     \
  REGISTER_KERNEL_TYPED(name, double)

REGISTER_KERNEL_HFD(ArgMax)
REGISTER_KERNEL_HFD(ArgMin)
REGISTER_KERNEL_HFD(ReduceL1)
REGISTER_KERNEL_HFD(ReduceL2)
REGISTER_KERNEL_HFD(ReduceMax)
REGISTER_KERNEL_HFD(ReduceMean)
REGISTER_KERNEL_HFD(ReduceMin)
REGISTER_KERNEL_HFD(ReduceProd)
REGISTER_KERNEL_HFD(ReduceSum)
REGISTER_KERNEL_HFD(ReduceLogSum)
REGISTER_KERNEL_HFD(ReduceSumSquare)
REGISTER_KERNEL_HFD(ReduceLogSumExp)

#define REGISTER_KERNEL_INT32(name) \
  REGISTER_KERNEL_TYPED(name, int32_t)

REGISTER_KERNEL_INT32(ReduceL1)
REGISTER_KERNEL_INT32(ReduceL2)
REGISTER_KERNEL_INT32(ReduceMax)
REGISTER_KERNEL_INT32(ReduceMean)
REGISTER_KERNEL_INT32(ReduceMin)
REGISTER_KERNEL_INT32(ReduceProd)
REGISTER_KERNEL_INT32(ReduceSum)

}  // namespace cuda
}  // namespace onnxruntime<|MERGE_RESOLUTION|>--- conflicted
+++ resolved
@@ -87,10 +87,7 @@
       reduced[axis] = true;
     }
   } else {
-<<<<<<< HEAD
-=======
     reduced.assign(rank, true);
->>>>>>> 98d9d8a6
     output_dims_keepdims = std::vector<int64_t>(rank, 1);
   }
 
