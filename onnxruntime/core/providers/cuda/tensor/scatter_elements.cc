--- conflicted
+++ resolved
@@ -113,16 +113,9 @@
   }
 
   utils::MLTypeCallDispatcher<int8_t, MLFloat16, float, double> t_disp(dtype);
-<<<<<<< HEAD
-  return t_disp.InvokeRet<Status, ComputeImpl>(
-      Stream(context), input_tensor->DataRaw(), updates_tensor->DataRaw(), indices_tensor->DataRaw(),
-      output_tensor->MutableDataRaw(), new_rank, new_axis, input_size, input_shape_vec[new_axis],
-      input_stride_along_axis, masked_input_strides, indices_size, indices_fdms, indices_tensor->DataType()->Size());
-=======
-  return t_disp.InvokeRet<Status, ComputeImpl>(Stream(), input_tensor->DataRaw(), updates_tensor->DataRaw(),
+  return t_disp.InvokeRet<Status, ComputeImpl>(Stream(context), input_tensor->DataRaw(), updates_tensor->DataRaw(),
                                                indices_tensor->DataRaw(), output_tensor->MutableDataRaw(),
                                                indices_tensor->DataType()->Size(), args);
->>>>>>> 3bf614fd
 }
 
 }  // namespace cuda
