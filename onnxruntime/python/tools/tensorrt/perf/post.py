# -------------------------------------------------------------------------
# Copyright (c) Microsoft Corporation. All rights reserved.
# Licensed under the MIT License.
# --------------------------------------------------------------------------
import argparse
import datetime
import os
import sys

import pandas as pd
from azure.kusto.data import KustoConnectionStringBuilder
from azure.kusto.data.data_format import DataFormat
from azure.kusto.ingest import IngestionProperties, QueuedIngestClient, ReportLevel
<<<<<<< HEAD

=======
>>>>>>> e45197fa
from perf_utils import (
    avg_ending,
    cpu,
    cuda,
    cuda_fp16,
    fail_name,
    group_title,
    latency_name,
    latency_over_time_name,
    memory_ending,
    memory_name,
    model_title,
<<<<<<< HEAD
    op_metrics_columns,
    op_metrics_name,
=======
>>>>>>> e45197fa
    ort_provider_list,
    provider_list,
    second,
    session_name,
    specs_name,
    standalone_trt,
    standalone_trt_fp16,
    status_name,
    table_headers,
    trt,
    trt_fp16,
)

# database connection strings
CLUSTER_INGEST = "https://ingest-onnxruntimedashboarddb.southcentralus.kusto.windows.net"
DATABASE_NAME = "ep_perf_dashboard"


def parse_arguments():
    """
    Parses command-line arguments and returns an object with each argument as a field.

    :return: An object whose fields represent the parsed command-line arguments.
    """

    parser = argparse.ArgumentParser()
    parser.add_argument("-r", "--report_folder", help="Path to the local file report", required=True)
    parser.add_argument("-c", "--commit_hash", help="Commit hash", required=True)
    parser.add_argument("-u", "--report_url", help="Report Url", required=True)
    parser.add_argument("-t", "--trt_version", help="Tensorrt Version", required=True)
    parser.add_argument("-b", "--branch", help="Branch", required=True)
    parser.add_argument(
        "-d",
        "--commit_datetime",
        help="Commit datetime in Python's datetime ISO 8601 format",
        required=True,
<<<<<<< HEAD
        type=datetime.datetime.fromisoformat
=======
        type=datetime.datetime.fromisoformat,
>>>>>>> e45197fa
    )

    return parser.parse_args()


def adjust_columns(table, columns, db_columns, model_group):
    """
    Utility function that replaces column names in an in-memory table with the appropriate database column names.
    Additionly, this function adds a model group column to all rows in the table.

    :param table: The Pandas table to adjust.
    :param columns: A list of existing column names to rename.
    :param db_columns: A list of databse columns names to use.
    :param model_group: The model group to append as a column.

    :return: The updated table.
    """

    table = table[columns]
    table = table.set_axis(db_columns, axis=1)
    table = table.assign(Group=model_group)
    return table


def get_latency_over_time(commit_hash, report_url, branch, latency_table):
    """
    Returns a new Pandas table with data that tracks the latency of model/EP inference runs over time.

    :param commit_hash: The short git commit hash corresponding to the version of ORT used to gather latency data.
    :param report_url: The URL of the Azure pipeline run/report which produced this latency data.
    :param branch: The name of the git branch corresponding to the version of ORT used to gather latency data.
    :param latency_table: The Pandas table containing raw "latency over time" data imported from a CSV file.

    :return: The updated table.
    """

    over_time = latency_table
    over_time = over_time.melt(id_vars=[model_title, group_title], var_name="Ep", value_name="Latency")
    over_time = over_time.assign(CommitId=commit_hash)
    over_time = over_time.assign(ReportUrl=report_url)
    over_time = over_time.assign(Branch=branch)
    over_time = over_time[
        [
            "CommitId",
            model_title,
            "Ep",
            "Latency",
            "ReportUrl",
            group_title,
            "Branch",
        ]
    ]
    over_time.fillna("", inplace=True)
    return over_time


def get_failures(fail, model_group):
    """
    Returns a new Pandas table with data that tracks failed model/EP inference runs.

    :param fail: The Pandas table containing raw failure data imported from a CSV file.
    :param model_group: The model group namespace to append as a column.

    :return: The updated table.
    """

    fail_columns = fail.keys()
    fail_db_columns = [model_title, "Ep", "ErrorType", "ErrorMessage"]
    fail = adjust_columns(fail, fail_columns, fail_db_columns, model_group)
    return fail


def get_memory(memory, model_group):
    """
    Returns a new Pandas table with data that tracks peak memory usage per model/EP.

    :param memory: The Pandas table containing raw memory usage data imported from a CSV file.
    :param model_group: The model group namespace to append as a column.

    :return: The updated table.
    """

    memory_columns = [model_title]
    for provider in provider_list:
        if cpu not in provider:
            memory_columns.append(provider + memory_ending)
    memory_db_columns = [
        model_title,
        cuda,
        trt,
        standalone_trt,
        cuda_fp16,
        trt_fp16,
        standalone_trt_fp16,
    ]
    memory = adjust_columns(memory, memory_columns, memory_db_columns, model_group)
    return memory


def get_latency(latency, model_group):
    """
    Returns a new Pandas table with data that tracks inference run latency per model/EP.

    :param latency: The Pandas table containing raw latency data imported from a CSV file.
    :param model_group: The model group namespace to append as a column.

    :return: The updated table.
    """

    latency_columns = [model_title]
    for provider in provider_list:
        latency_columns.append(provider + avg_ending)
    latency_db_columns = table_headers
    latency = adjust_columns(latency, latency_columns, latency_db_columns, model_group)
    return latency


def get_status(status, model_group):
    """
    Returns a new Pandas table with data that tracks whether an EP can successfully run a particular model.

    :param status: The Pandas table containing raw model/EP status data imported from a CSV file.
    :param model_group: The model group namespace to append as a column.

    :return: The updated table.
    """

    status_columns = status.keys()
    status_db_columns = table_headers
    status = adjust_columns(status, status_columns, status_db_columns, model_group)
    return status


<<<<<<< HEAD
def get_specs(specs, branch, commit_id, commit_datetime):
=======
def get_specs(specs, branch, commit_hash, commit_datetime):
    """
    Returns a new Pandas table with data that tracks the configuration/specs/versions of the hardware and software
    used to gather benchmarking data.

    :param specs: The Pandas table containing raw specs data imported from a CSV file.
    :param branch: The name of the git branch corresponding to the version of ORT used to gather data.
    :param commit_hash: The short git commit hash corresponding to the version of ORT used to gather data.
    :param commit_datetime: The git commit datetime corresponding to the version of ORT used to gather data.

    :return: The updated table.
    """

>>>>>>> e45197fa
    init_id = int(specs.tail(1).get(".", 0)) + 1
    specs_additional = pd.DataFrame(
        {
            ".": [init_id, init_id + 1, init_id + 2],
            "Spec": ["Branch", "CommitId", "CommitTime"],
<<<<<<< HEAD
            "Version": [branch, commit_id, str(commit_datetime)],
=======
            "Version": [branch, commit_hash, str(commit_datetime)],
>>>>>>> e45197fa
        }
    )

    return pd.concat([specs, specs_additional], ignore_index=True)


def get_session(session, model_group):
    """
    Returns a new Pandas table with data that tracks the ORT session creation time for each model/EP combination.

    :param session: The Pandas table containing raw model/EP session timing data imported from a CSV file.
    :param model_group: The model group namespace to append as a column.

    :return: The updated table.
    """

    session_columns = session.keys()
    session_db_columns = [model_title] + ort_provider_list + [p + second for p in ort_provider_list]
    session = adjust_columns(session, session_columns, session_db_columns, model_group)
    return session


<<<<<<< HEAD
def get_op_metrics(op_metrics, model_group):
    csv_columns, db_columns = [], []

    for _, csv_col, db_col in op_metrics_columns:
        csv_columns.append(csv_col)
        db_columns.append(db_col)

    return adjust_columns(op_metrics, csv_columns, db_columns, model_group)


def write_table(ingest_client, table, table_name, upload_time, identifier):
=======
def write_table(ingest_client, table, table_name, upload_time, identifier):
    """
    Uploads the provided table to the database. This function also appends the upload time and unique run identifier
    to the table.

    :param ingest_client: An instance of QueuedIngestClient used to initiate data ingestion.
    :param table: The Pandas table to ingest.
    :param table_name: The name of the table in the database.
    :param upload_time: A datetime object denoting the data's upload time.
    :param identifier: An identifier that associates the uploaded data with an ORT commit/date/branch.
    """

>>>>>>> e45197fa
    if table.empty:
        return

    # Add upload time and identifier columns to data table.
    table = table.assign(UploadTime=str(upload_time))
    table = table.assign(Identifier=identifier)
    ingestion_props = IngestionProperties(
        database=DATABASE_NAME,
        table=table_name,
        data_format=DataFormat.CSV,
        report_level=ReportLevel.FailuresAndSuccesses,
    )
    # append rows
    ingest_client.ingest_from_dataframe(table, ingestion_properties=ingestion_props)


<<<<<<< HEAD
def get_identifier(commit_datetime, commit_id, trt_version, branch):
    date = str(commit_datetime.date())  # extract date only
    return date + "_" + commit_id + "_" + trt_version + "_" + branch
=======
def get_identifier(commit_datetime, commit_hash, trt_version, branch):
    """
    Returns an identifier that associates uploaded data with an ORT commit/date/branch and a TensorRT version.

    :param commit_datetime: The datetime of the ORT commit used to run the benchmarks.
    :param commit_hash: The hash of the ORT commit used to run the benchmarks.
    :param trt_version: The TensorRT version used to run the benchmarks.
    :param branch: The name of the ORT branch used to run the benchmarks.

    :return: A string identifier.
    """

    date = str(commit_datetime.date())  # extract date only
    return date + "_" + commit_hash + "_" + trt_version + "_" + branch
>>>>>>> e45197fa


def main():
    """
    Entry point of this script. Uploads data produced by benchmarking scripts to the database.
    """

    args = parse_arguments()

    # connect to database
    kcsb_ingest = KustoConnectionStringBuilder.with_az_cli_authentication(CLUSTER_INGEST)
    ingest_client = QueuedIngestClient(kcsb_ingest)
    identifier = get_identifier(args.commit_datetime, args.commit_hash, args.trt_version, args.branch)
    upload_time = datetime.datetime.now(tz=datetime.timezone.utc).replace(microsecond=0)

    try:
        result_file = args.report_folder

        folders = os.listdir(result_file)
        os.chdir(result_file)

        tables = [
            fail_name,
            memory_name,
            latency_name,
            status_name,
            latency_over_time_name,
            specs_name,
            session_name,
            op_metrics_name,
        ]
        table_results = {}
        for table_name in tables:
            table_results[table_name] = pd.DataFrame()

        for model_group in folders:
            os.chdir(model_group)
            csv_filenames = os.listdir()
            for csv in csv_filenames:
                table = pd.read_csv(csv)
                if session_name in csv:
                    table_results[session_name] = table_results[session_name].append(
                        get_session(table, model_group), ignore_index=True
                    )
                elif specs_name in csv:
                    table_results[specs_name] = table_results[specs_name].append(
                        get_specs(table, args.branch, args.commit_hash, args.commit_datetime),
                        ignore_index=True,
                    )
                elif fail_name in csv:
                    table_results[fail_name] = table_results[fail_name].append(
                        get_failures(table, model_group), ignore_index=True
                    )
                elif latency_name in csv:
                    table_results[memory_name] = table_results[memory_name].append(
                        get_memory(table, model_group), ignore_index=True
                    )
                    table_results[latency_name] = table_results[latency_name].append(
                        get_latency(table, model_group), ignore_index=True
                    )
                    if not table_results[latency_name].empty:
                        table_results[latency_over_time_name] = table_results[latency_over_time_name].append(
                            get_latency_over_time(
                                args.commit_hash,
                                args.report_url,
                                args.branch,
                                table_results[latency_name],
                            ),
                            ignore_index=True,
                        )
                elif status_name in csv:
                    table_results[status_name] = table_results[status_name].append(
                        get_status(table, model_group), ignore_index=True
                    )
                elif op_metrics_name in csv:
                    table_results[op_metrics_name] = table_results[op_metrics_name].append(
                        get_op_metrics(table, model_group), ignore_index=True
                    )

            os.chdir(result_file)
        """
        for table in tables:
            print("writing " + table + " to database")
            db_table_name = "ep_model_" + table
            write_table(
                ingest_client,
                table_results[table],
                db_table_name,
                upload_time,
                identifier,
            )
        """
        # Temporary: Only write to `ep_model_metrics` table.
        table = op_metrics_name
        print("writing " + table + " to database")
        db_table_name = "ep_model_" + table
        write_table(
            ingest_client,
            table_results[table],
            db_table_name,
            upload_time,
            identifier,
        )

    except BaseException as e:
        print(str(e))
        sys.exit(1)


if __name__ == "__main__":
    main()<|MERGE_RESOLUTION|>--- conflicted
+++ resolved
@@ -11,10 +11,6 @@
 from azure.kusto.data import KustoConnectionStringBuilder
 from azure.kusto.data.data_format import DataFormat
 from azure.kusto.ingest import IngestionProperties, QueuedIngestClient, ReportLevel
-<<<<<<< HEAD
-
-=======
->>>>>>> e45197fa
 from perf_utils import (
     avg_ending,
     cpu,
@@ -27,11 +23,8 @@
     memory_ending,
     memory_name,
     model_title,
-<<<<<<< HEAD
     op_metrics_columns,
     op_metrics_name,
-=======
->>>>>>> e45197fa
     ort_provider_list,
     provider_list,
     second,
@@ -68,11 +61,7 @@
         "--commit_datetime",
         help="Commit datetime in Python's datetime ISO 8601 format",
         required=True,
-<<<<<<< HEAD
-        type=datetime.datetime.fromisoformat
-=======
         type=datetime.datetime.fromisoformat,
->>>>>>> e45197fa
     )
 
     return parser.parse_args()
@@ -206,9 +195,6 @@
     return status
 
 
-<<<<<<< HEAD
-def get_specs(specs, branch, commit_id, commit_datetime):
-=======
 def get_specs(specs, branch, commit_hash, commit_datetime):
     """
     Returns a new Pandas table with data that tracks the configuration/specs/versions of the hardware and software
@@ -222,17 +208,12 @@
     :return: The updated table.
     """
 
->>>>>>> e45197fa
     init_id = int(specs.tail(1).get(".", 0)) + 1
     specs_additional = pd.DataFrame(
         {
             ".": [init_id, init_id + 1, init_id + 2],
             "Spec": ["Branch", "CommitId", "CommitTime"],
-<<<<<<< HEAD
-            "Version": [branch, commit_id, str(commit_datetime)],
-=======
             "Version": [branch, commit_hash, str(commit_datetime)],
->>>>>>> e45197fa
         }
     )
 
@@ -255,7 +236,6 @@
     return session
 
 
-<<<<<<< HEAD
 def get_op_metrics(op_metrics, model_group):
     csv_columns, db_columns = [], []
 
@@ -266,8 +246,6 @@
     return adjust_columns(op_metrics, csv_columns, db_columns, model_group)
 
 
-def write_table(ingest_client, table, table_name, upload_time, identifier):
-=======
 def write_table(ingest_client, table, table_name, upload_time, identifier):
     """
     Uploads the provided table to the database. This function also appends the upload time and unique run identifier
@@ -280,7 +258,6 @@
     :param identifier: An identifier that associates the uploaded data with an ORT commit/date/branch.
     """
 
->>>>>>> e45197fa
     if table.empty:
         return
 
@@ -297,11 +274,6 @@
     ingest_client.ingest_from_dataframe(table, ingestion_properties=ingestion_props)
 
 
-<<<<<<< HEAD
-def get_identifier(commit_datetime, commit_id, trt_version, branch):
-    date = str(commit_datetime.date())  # extract date only
-    return date + "_" + commit_id + "_" + trt_version + "_" + branch
-=======
 def get_identifier(commit_datetime, commit_hash, trt_version, branch):
     """
     Returns an identifier that associates uploaded data with an ORT commit/date/branch and a TensorRT version.
@@ -316,7 +288,6 @@
 
     date = str(commit_datetime.date())  # extract date only
     return date + "_" + commit_hash + "_" + trt_version + "_" + branch
->>>>>>> e45197fa
 
 
 def main():
