// Copyright (c) Microsoft Corporation. All rights reserved.
// Licensed under the MIT License.

#include <memory>
#include "default_providers.h"
#include "providers.h"
#include "core/providers/cpu/cpu_provider_factory_creator.h"
#ifdef USE_COREML
#include "core/providers/coreml/coreml_provider_factory.h"
#endif
#include "core/session/onnxruntime_cxx_api.h"
#include "core/framework/session_options.h"

namespace onnxruntime {

namespace test {

std::unique_ptr<IExecutionProvider> DefaultCpuExecutionProvider(bool enable_arena) {
  return CPUProviderFactoryCreator::Create(enable_arena)->CreateProvider();
}

std::unique_ptr<IExecutionProvider> DefaultTensorrtExecutionProvider() {
#ifdef USE_TENSORRT
  OrtTensorRTProviderOptions params{
      0,
      0,
      nullptr,
      1000,
      1,
      1 << 30,
      0,
      0,
      nullptr,
      0,
      0,
      0,
      0,
      0,
      nullptr,
      0,
      nullptr,
      0};
  if (auto factory = TensorrtProviderFactoryCreator::Create(&params))
    return factory->CreateProvider();
#endif
  return nullptr;
}

std::unique_ptr<IExecutionProvider> TensorrtExecutionProviderWithOptions(const OrtTensorRTProviderOptions* params) {
#ifdef USE_TENSORRT
  if (auto factory = TensorrtProviderFactoryCreator::Create(params))
    return factory->CreateProvider();
#else
  ORT_UNUSED_PARAMETER(params);
#endif
  return nullptr;
}

std::unique_ptr<IExecutionProvider> TensorrtExecutionProviderWithOptions(const OrtTensorRTProviderOptionsV2* params) {
#ifdef USE_TENSORRT
  if (auto factory = TensorrtProviderFactoryCreator::Create(params))
    return factory->CreateProvider();
#else
  ORT_UNUSED_PARAMETER(params);
#endif
  return nullptr;
}

std::unique_ptr<IExecutionProvider> DefaultMIGraphXExecutionProvider() {
#ifdef USE_MIGRAPHX
  OrtMIGraphXProviderOptions params{
      0,
      0,
      0,
      0,
      nullptr};
  return MIGraphXProviderFactoryCreator::Create(&params)->CreateProvider();
#else
  return nullptr;
#endif
}

std::unique_ptr<IExecutionProvider> MIGraphXExecutionProviderWithOptions(const OrtMIGraphXProviderOptions* params) {
#ifdef USE_MIGRAPHX
  if (auto factory = MIGraphXProviderFactoryCreator::Create(params))
    return factory->CreateProvider();
#else
  ORT_UNUSED_PARAMETER(params);
#endif
  return nullptr;
}

std::unique_ptr<IExecutionProvider> OpenVINOExecutionProviderWithOptions(const OrtOpenVINOProviderOptions* params) {
#ifdef USE_OPENVINO
  return OpenVINOProviderFactoryCreator::Create(params)->CreateProvider();
#else
  ORT_UNUSED_PARAMETER(params);
  return nullptr;
#endif
}

std::unique_ptr<IExecutionProvider> DefaultOpenVINOExecutionProvider() {
#ifdef USE_OPENVINO
  ProviderOptions provider_options_map;
  return OpenVINOProviderFactoryCreator::Create(&provider_options_map)->CreateProvider();
#else
  return nullptr;
#endif
}

std::unique_ptr<IExecutionProvider> DefaultCudaExecutionProvider() {
#ifdef USE_CUDA
  OrtCUDAProviderOptions provider_options{};
  provider_options.do_copy_in_default_stream = true;
  if (auto factory = CudaProviderFactoryCreator::Create(&provider_options))
    return factory->CreateProvider();
#endif
  return nullptr;
}

std::unique_ptr<IExecutionProvider> CudaExecutionProviderWithOptions(const OrtCUDAProviderOptionsV2* provider_options) {
#ifdef USE_CUDA
  if (auto factory = CudaProviderFactoryCreator::Create(provider_options))
    return factory->CreateProvider();
#else
  ORT_UNUSED_PARAMETER(provider_options);
#endif
  return nullptr;
}

std::unique_ptr<IExecutionProvider> DefaultDnnlExecutionProvider() {
#ifdef USE_DNNL
  OrtDnnlProviderOptions dnnl_options;
  dnnl_options.use_arena = 1;
  dnnl_options.threadpool_args = nullptr;
  if (auto factory = DnnlProviderFactoryCreator::Create(&dnnl_options))
    return factory->CreateProvider();
#endif
  return nullptr;
}

std::unique_ptr<IExecutionProvider> DnnlExecutionProviderWithOptions(const OrtDnnlProviderOptions* provider_options) {
#ifdef USE_DNNL
  if (auto factory = DnnlProviderFactoryCreator::Create(provider_options))
    return factory->CreateProvider();
#else
  ORT_UNUSED_PARAMETER(provider_options);
#endif
  return nullptr;
}

// std::unique_ptr<IExecutionProvider> DefaultTvmExecutionProvider() {
// #ifdef USE_TVM
//   return TVMProviderFactoryCreator::Create("")->CreateProvider();
// #else
//   return nullptr;
// #endif
// }

std::unique_ptr<IExecutionProvider> DefaultNnapiExecutionProvider() {
// The NNAPI EP uses a stub implementation on non-Android platforms so cannot be used to execute a model.
// Manually append an NNAPI EP instance to the session to unit test the GetCapability and Compile implementation.
#if defined(USE_NNAPI) && defined(__ANDROID__)
  return NnapiProviderFactoryCreator::Create(0, {})->CreateProvider();
#else
  return nullptr;
#endif
}

std::unique_ptr<IExecutionProvider> DefaultRknpuExecutionProvider() {
#ifdef USE_RKNPU
  return RknpuProviderFactoryCreator::Create()->CreateProvider();
#else
  return nullptr;
#endif
}

std::unique_ptr<IExecutionProvider> DefaultAclExecutionProvider(bool enable_arena) {
#ifdef USE_ACL
  return ACLProviderFactoryCreator::Create(enable_arena)->CreateProvider();
#else
  ORT_UNUSED_PARAMETER(enable_arena);
  return nullptr;
#endif
}

std::unique_ptr<IExecutionProvider> DefaultArmNNExecutionProvider(bool enable_arena) {
#ifdef USE_ARMNN
  return ArmNNProviderFactoryCreator::Create(enable_arena)->CreateProvider();
#else
  ORT_UNUSED_PARAMETER(enable_arena);
  return nullptr;
#endif
}

std::unique_ptr<IExecutionProvider> DefaultRocmExecutionProvider(bool test_tunable_op) {
#ifdef USE_ROCM
  OrtROCMProviderOptions provider_options{};
  provider_options.do_copy_in_default_stream = true;
  provider_options.tunable_op_enable = test_tunable_op ? 1 : 0;
  provider_options.tunable_op_tuning_enable = test_tunable_op ? 1 : 0;
  provider_options.tunable_op_max_tuning_duration_ms = 0;
  if (auto factory = RocmProviderFactoryCreator::Create(&provider_options))
    return factory->CreateProvider();
#endif
  ORT_UNUSED_PARAMETER(test_tunable_op);
  return nullptr;
}

std::unique_ptr<IExecutionProvider> DefaultCoreMLExecutionProvider() {
  // To manually test CoreML model generation on a non-macOS platform, comment out the `&& defined(__APPLE__)` below.
  // The test will create a model but execution of it will obviously fail.
  // To test creating an ML Program, set the environment variable COREML_EP_TEST_MLPROGRAM to any value.
<<<<<<< HEAD
#if defined(USE_COREML)  // && defined(__APPLE__)
=======
#if defined(USE_COREML) && defined(__APPLE__)
>>>>>>> a67e6925
  // We want to run UT on CPU only to get output value without losing precision
  uint32_t coreml_flags = 0;
  coreml_flags |= COREML_FLAG_USE_CPU_ONLY;

<<<<<<< HEAD
  // if (!Env::Default().GetEnvironmentVar("COREML_EP_TEST_MLPROGRAM").empty()) {
  //   coreml_flags |= COREML_FLAG_CREATE_MLPROGRAM;
  // }
=======
  if (!Env::Default().GetEnvironmentVar("COREML_EP_TEST_MLPROGRAM").empty()) {
    coreml_flags |= COREML_FLAG_CREATE_MLPROGRAM;
  }
>>>>>>> a67e6925

  return CoreMLProviderFactoryCreator::Create(coreml_flags)->CreateProvider();
#else
  return nullptr;
#endif
}

std::unique_ptr<IExecutionProvider> DefaultSnpeExecutionProvider() {
#if defined(USE_SNPE)
  ProviderOptions provider_options_map;
  return SNPEProviderFactoryCreator::Create(provider_options_map)->CreateProvider();
#else
  return nullptr;
#endif
}

std::unique_ptr<IExecutionProvider> DefaultQnnExecutionProvider() {
#ifdef USE_QNN
  ProviderOptions provider_options_map;
  // Limit to CPU backend for now. TODO: Enable HTP emulator
  std::string backend_path = "./libQnnCpu.so";
#if defined(_WIN32) || defined(_WIN64)
  backend_path = "./QnnCpu.dll";
#endif
  provider_options_map["backend_path"] = backend_path;
  return QNNProviderFactoryCreator::Create(provider_options_map, nullptr)->CreateProvider();
#else
  return nullptr;
#endif
}

std::unique_ptr<IExecutionProvider> QnnExecutionProviderWithOptions(const ProviderOptions& options,
                                                                    const SessionOptions* session_options) {
#ifdef USE_QNN
  return QNNProviderFactoryCreator::Create(options, session_options)->CreateProvider();
#else
  ORT_UNUSED_PARAMETER(options);
  ORT_UNUSED_PARAMETER(session_options);
  return nullptr;
#endif
}

std::unique_ptr<IExecutionProvider> DefaultXnnpackExecutionProvider() {
#ifdef USE_XNNPACK
  return XnnpackProviderFactoryCreator::Create(ProviderOptions(), nullptr)->CreateProvider();
#else
  return nullptr;
#endif
}

std::unique_ptr<IExecutionProvider> DefaultCannExecutionProvider() {
#ifdef USE_CANN
  OrtCANNProviderOptions provider_options{};
  if (auto factory = CannProviderFactoryCreator::Create(&provider_options))
    return factory->CreateProvider();
#endif
  return nullptr;
}

std::unique_ptr<IExecutionProvider> DefaultDmlExecutionProvider() {
#ifdef USE_DML
  if (auto factory = DMLProviderFactoryCreator::CreateFromOptions(nullptr, false, false)) {
    return factory->CreateProvider();
  }
#endif
  return nullptr;
}

}  // namespace test
}  // namespace onnxruntime<|MERGE_RESOLUTION|>--- conflicted
+++ resolved
@@ -211,24 +211,14 @@
   // To manually test CoreML model generation on a non-macOS platform, comment out the `&& defined(__APPLE__)` below.
   // The test will create a model but execution of it will obviously fail.
   // To test creating an ML Program, set the environment variable COREML_EP_TEST_MLPROGRAM to any value.
-<<<<<<< HEAD
-#if defined(USE_COREML)  // && defined(__APPLE__)
-=======
 #if defined(USE_COREML) && defined(__APPLE__)
->>>>>>> a67e6925
   // We want to run UT on CPU only to get output value without losing precision
   uint32_t coreml_flags = 0;
   coreml_flags |= COREML_FLAG_USE_CPU_ONLY;
 
-<<<<<<< HEAD
-  // if (!Env::Default().GetEnvironmentVar("COREML_EP_TEST_MLPROGRAM").empty()) {
-  //   coreml_flags |= COREML_FLAG_CREATE_MLPROGRAM;
-  // }
-=======
   if (!Env::Default().GetEnvironmentVar("COREML_EP_TEST_MLPROGRAM").empty()) {
     coreml_flags |= COREML_FLAG_CREATE_MLPROGRAM;
   }
->>>>>>> a67e6925
 
   return CoreMLProviderFactoryCreator::Create(coreml_flags)->CreateProvider();
 #else
